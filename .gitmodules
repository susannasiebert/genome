[submodule "somatic-sniper"]
	path = somatic-sniper
	url = ssh://git/srv/git/somatic-sniper.git
[submodule "joinx"]
	path = joinx
	url = ssh://git/srv/git/joinx.git
[submodule "vendor/Net-HTTPServer"]
	path = vendor/Net-HTTPServer
	url = ssh://git/srv/git/vendor/Net-HTTPServer.git
[submodule "vendor/File-Grep"]
	path = vendor/File-Grep
	url = ssh://git/srv/git/vendor/File-Grep.git
[submodule "tigra"]
	path = tigra
	url = ssh://git//srv/git/tigra.git
[submodule "genome-music-testdata"]
	path = genome-music-testdata
	url = ssh://git//srv/git/genome-music-testdata.git
[submodule "varscan"]
	path = varscan
	url = ssh://git//srv/git/varscan.git
[submodule "tigra-sv"]
	path = tigra-sv
	url = ssh://git/srv/git/tigra-sv.git
[submodule "breakdancer"]
	path = breakdancer
	url = git://github.com/genome/breakdancer.git
[submodule "genome-db-cosmic"]
	path = genome-db-cosmic
	url = ssh://git//srv/git/genome-db-cosmic.git
[submodule "genome-db-omim"]
	path = genome-db-omim
	url = ssh://git//srv/git/genome-db-omim.git
[submodule "genome-db-pfam"]
	path = genome-db-pfam
	url = ssh://git//srv/git/genome-db-pfam.git
[submodule "bam-readcount"]
	path = bam-readcount
	url = ssh://git//srv/git/bam-readcount.git
[submodule "ur"]
	path = ur
	url = https://github.com/genome/UR.git
[submodule "workflow"]
	path = workflow
	url = ssh://git/srv/git/workflow.git
[submodule "jenkins"]
	path = jenkins
	url = https://github.com/genome/wugc-hudson.git
[submodule "getopt-complete"]
	path = getopt-complete
	url = https://github.com/genome/Getopt--Complete-for-Perl.git
[submodule "bassovac"]
	path = bassovac
	url = ssh://git/srv/git/bassovac.git
[submodule "graphite"]
    path = graphite
    url = https://github.com/genome/graphite.git
[submodule "fqgrep"]
	path = fqgrep
	url = https://github.com/genome/fqgrep.git
[submodule "sff2fastq"]
	path = sff2fastq
	url = https://github.com/genome/sff2fastq.git
[submodule "cron"]
	path = cron
	url = ssh://git/srv/git/genome_cron.git
[submodule "pairoscope"]
	path = pairoscope
	url = ssh://git//srv/git/pairoscope.git
[submodule "alignment_summary"]
	path = alignment_summary
	url = ssh://git//srv/git/alignment_summary.git
[submodule "vendor/tophat"]
	path = vendor/tophat
	url = git@github.com:genome-vendor/tophat.git
[submodule "vendor/libbio-samtools-perl"]
	path = vendor/libbio-samtools-perl
	url = ssh://git/srv/git/vendor/libbio-samtools-perl
[submodule "vendor/samtools"]
	path = vendor/samtools
	url = ssh://git/srv/git/vendor/samtools
[submodule "vendor/bwa"]
	path = vendor/bwa
	url = git://github.com/genome-vendor/bwa.git
[submodule "vendor/apollo"]
	path = vendor/apollo
	url = git@github.com:genome-vendor/apollo.git
[submodule "vendor/mutalin"]
	path = vendor/mutalin
	url = git@github.com:genome-vendor/mutalin.git
[submodule "vendor/cufflinks"]
	path = vendor/cufflinks
	url = git@github.com:genome-vendor/cufflinks.git
[submodule "vendor/velvet"]
	path = vendor/velvet
	url = git@github.com:genome-vendor/velvet.git
[submodule "vendor/samtools-hybrid"]
	path = vendor/samtools-hybrid
	url = git@github.com:genome-vendor/samtools-0.1.7a-hybrid.git
[submodule "vendor/bsmap"]
	path = vendor/bsmap
	url = git@github.com:genome-vendor/bsmap.git
[submodule "vendor/allpathslg"]
	path = vendor/allpathslg
	url = git@github.com:genome-vendor/allpathslg.git
[submodule "vendor/ensembl"]
	path = vendor/ensembl
	url = git@github.com:genome-vendor/ensembl.git
[submodule "vendor/CummeRbund"]
	path = vendor/CummeRbund
	url = git@github.com:genome-vendor/CummeRbund.git
[submodule "tgi-etc"]
	path = tgi-etc
	url = ssh://git/srv/git/genome-tgi-etc.git
[submodule "vendor/pindel"]
	path = vendor/pindel
	url = git@github.com:genome-vendor/pindel.git
[submodule "vendor/dendrix"]
	path = vendor/dendrix
	url = git@github.com:genome-vendor/Dendrix.git
[submodule "vendor/hotnet"]
	path = vendor/hotnet
	url = git@github.com:genome-vendor/HotNet.git
[submodule "vendor/File-lockf"]
	path = vendor/File-lockf
	url = http://github.com/genome-vendor/File-Lockf.git
[submodule "vendor/statgen"]
	path = vendor/statgen
	url = git@github.com:genome-vendor/statgen.git
[submodule "vendor/tophat-fusion"]
    path = vendor/tophat-fusion
    url = git@github.com:genome-vendor/tophat-fusion.git
[submodule "vendor/MGLtools"]
	path = vendor/MGLtools
	url = git@github.com:genome-vendor/MGLtools.git
[submodule "vendor/savant"]
	path = vendor/savant
	url = git://github.com/genome-vendor/savant.git
[submodule "vendor/freebayes"]
	path = vendor/freebayes
	url = git@github.com:genome-vendor/freebayes.git
[submodule "vendor/FLASH"]
	path = vendor/FLASH
	url = git@github.com:genome-vendor/FLASH.git
[submodule "vendor/chimerascan"]
	path = vendor/chimerascan
	url = git@github.com:genome-vendor/chimerascan.git
[submodule "vendor/r-cran-gplots"]
	path = vendor/r-cran-gplots
	url = git@github.com:genome-vendor/r-cran-gplots.git
[submodule "vendor/r-cran-bitops"]
	path = vendor/r-cran-bitops
	url = git@github.com:genome-vendor/r-cran-bitops.git
[submodule "vendor/r-cran-catools"]
	path = vendor/r-cran-catools
	url = git@github.com:genome-vendor/r-cran-catools.git
[submodule "vendor/r-cran-h5r"]
	path = vendor/r-cran-h5r
	url = git@github.com:genome-vendor/r-cran-h5r.git
[submodule "vendor/r-cran-pbh5"]
	path = vendor/r-cran-pbh5
	url = git@github.com:genome-vendor/r-cran-pbh5
[submodule "vendor/r-bioc-lumi"]
	path = vendor/r-bioc-lumi
	url = git@github.com:genome-vendor/r-bioc-lumi.git
[submodule "vendor/r-bioc-biobase"]
	path = vendor/r-bioc-biobase
	url = git@github.com:genome-vendor/r-bioc-biobase.git
[submodule "genome-snapshot-testdata"]
	path = genome-snapshot-testdata
	url = ssh://git//srv/git/genome-snapshot-testdata.git
[submodule "vendor/libstatistics-robust-scale-perl"]
	path = vendor/libstatistics-robust-scale-perl
	url = git@github.com:genome-vendor/libstatistics-robust-scale-perl.git
[submodule "vendor/r-cran-skat"]
	path = vendor/r-cran-skat
	url = git@github.com:genome-vendor/r-cran-skat.git
[submodule "vendor/bowtie"]
	path = vendor/bowtie
	url = git@github.com:genome-vendor/bowtie.git
[submodule "vendor/r-cran-ggplot2"]
	path = vendor/r-cran-ggplot2
	url = git@github.com:genome-vendor/r-cran-ggplot2.git
[submodule "vendor/MetaVelvet"]
	path = vendor/MetaVelvet
	url = git@github.com:genome-vendor/MetaVelvet.git
[submodule "vendor/Statistics-TTest"]
	path = vendor/Statistics-TTest
	url = git@github.com:genome-vendor/Statistics-TTest.git
[submodule "vendor/bedtools"]
	path = vendor/bedtools
	url = git@github.com:genome-vendor/bedtools.git
[submodule "genome-snapshot-deps"]
	path = genome-snapshot-deps
	url = ssh://git/srv/git/genome-snapshot-deps.git
[submodule "vendor/polymutt"]
	path = vendor/polymutt
	url = git@github.com:genome-vendor/polymutt.git
[submodule "vendor/trinity"]
	path = vendor/trinity
	url = git@github.com:genome-vendor/trinity.git
[submodule "vendor/r-cran-rcurl"]
    path = vendor/r-cran-rcurl
    url = git@github.com:genome-vendor/r-cran-rcurl.git
[submodule "vendor/r-cran-chemminer"]
    path = vendor/r-cran-chemminer
    url = git@github.com:genome-vendor/r-cran-chemminer.git
[submodule "vendor/far"]
	path = vendor/far
	url = git@github.com:genome-vendor/far.git
[submodule "vendor/r-cran-fastcluster"]
    path = vendor/r-cran-fastcluster
    url = git@github.com:genome-vendor/r-cran-fastcluster.git
[submodule "vendor/r-cran-plyr"]
    path = vendor/r-cran-plyr
    url = git@github.com:genome-vendor/r-cran-plyr.git
[submodule "vendor/r-cran-reshape"]
    path = vendor/r-cran-reshape
    url = git@github.com:genome-vendor/r-cran-reshape.git
[submodule "vendor/r-cran-reshape2"]
    path = vendor/r-cran-reshape2
    url = git@github.com:genome-vendor/r-cran-reshape2.git
[submodule "vendor/r-cran-rsqlite"]
    path = vendor/r-cran-rsqlite
    url = git@github.com:genome-vendor/r-cran-rsqlite.git
[submodule "vendor/r-cran-stringr"]
    path = vendor/r-cran-stringr
    url = git@github.com:genome-vendor/r-cran-stringr.git
[submodule "vendor/VEP_plugins"]
	path = vendor/VEP_plugins
	url = https://github.com/genome-vendor/VEP_plugins.git
[submodule "bam-window"]
	path = bam-window
	url = ssh://git//srv/git/bam-window.git
[submodule "vendor/strelka"]
	path = vendor/strelka
	url = git@github.com:genome-vendor/strelka.git
[submodule "copyCat"]
	path = copyCat
	url = ssh://git//srv/git/copyCat.git
[submodule "sciClone"]
	path = sciClone
	url = ssh://git//srv/git/sciClone.git
[submodule "vendor/htseq"]
	path = vendor/htseq
	url = git@github.com:genome-vendor/htseq.git
<<<<<<< HEAD
[submodule "vendor/rna-star"]
	path = vendor/rna-star
	url = git@github.com:sakoht/rna-star.git
=======
[submodule "configuration-manager"]
	path = configuration-manager
	url = https://github.com/genome/configuration-manager.git
[submodule "gms-config"]
	path = gms-config
	url = ssh://git/srv/git/gms-config.git
>>>>>>> e0606f73
<|MERGE_RESOLUTION|>--- conflicted
+++ resolved
@@ -244,15 +244,12 @@
 [submodule "vendor/htseq"]
 	path = vendor/htseq
 	url = git@github.com:genome-vendor/htseq.git
-<<<<<<< HEAD
 [submodule "vendor/rna-star"]
 	path = vendor/rna-star
 	url = git@github.com:sakoht/rna-star.git
-=======
 [submodule "configuration-manager"]
 	path = configuration-manager
 	url = https://github.com/genome/configuration-manager.git
 [submodule "gms-config"]
 	path = gms-config
-	url = ssh://git/srv/git/gms-config.git
->>>>>>> e0606f73
+	url = ssh://git/srv/git/gms-config.git