--- conflicted
+++ resolved
@@ -64,10 +64,7 @@
         },
         subclass_name => {
             is => 'Text',
-<<<<<<< HEAD
-=======
             column_name => 'SUBCLASS_NAME',
->>>>>>> e5ec3a20
             calculate_from => 'processing_profile_id',
             calculate => sub {
                 my $pp_id = shift;
