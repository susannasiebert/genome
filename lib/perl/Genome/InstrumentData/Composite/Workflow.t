--- conflicted
+++ resolved
@@ -198,35 +198,9 @@
 };
 
 subtest 'simple align_and_merge strategy with qc decoration' => sub {
-<<<<<<< HEAD
-    {
-        package TestTool1;
-
-        use Genome;
-
-        class TestTool1 {
-            is => ['Genome::Qc::Tool'],
-            has => {param1 => {}},
-        };
-
-        sub cmd_line {
-            my $self = shift;
-            return ("echo", $self->param1);
-        }
-
-        sub supports_streaming { return 0; }
-
-        sub get_metrics {
-            return ( metric1 => 1 );
-        }
-    }
-
+    initialize_test_tool();
+    use Genome::Qc::Config;
     my $config_name = 'qc2 for Workflow test';
-
-=======
-    initialize_test_tool();
->>>>>>> 35161ace
-    use Genome::Qc::Config;
     my $config = Genome::Qc::Config->__define__(name => $config_name);
     my $override = Sub::Override->new(
         'Genome::Qc::Config::get_commands_for_alignment_result',
