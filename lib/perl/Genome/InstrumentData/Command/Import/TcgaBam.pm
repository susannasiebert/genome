--- conflicted
+++ resolved
@@ -200,15 +200,8 @@
             return;
         }
 
-<<<<<<< HEAD
         my $metadata = Genome::InstrumentData::Command::Import::WorkFlow::Tcga::Metadata->create(
             uuid => $uuid,
-=======
-        my $tmp_xml = '/tmp/tcga_import_cgquery_data.xml';
-        my $query = Genome::Model::Tools::CgHub::Query->create(
-            uuid => $uuid,
-            metadata_file => $tmp_xml,
->>>>>>> 3727aab4
         );
         return if not $query;
         return if not $query->execute;
